CONFIG_NAME: 'VGG19'
DATASET_NAME: SVHN
SEED: 1234

# Hyperparameters related to model training
TRAIN:
<<<<<<< HEAD
  BATCH_SIZE: 32
  DATASET_SPLIT: 'train'
  DROPOUT: [0.0, 0.2]    #
  EARLY_STOPPING_PATIENCE: 25
  L2: [0.0001, 0.1]      #
  LR: [0.0001, 0.1]      # Lists are optimized using skopt
  MOM: [0.75, 0.9]       #
  NUM_EPOCHS: 10
  NUM_HYPER_LOOP: 25
  SAMPLE_SIZE: 1000 # set to -1 to use the entire dataset
  SCHEDULER_PATIENCE: 2
  TRACK_MISCLASSIFIED: True
  VALID_SPLIT: 0.8
=======
  DATASET_SPLIT: 'train'
  VALID_SPLIT: 0.8
  SAMPLE_SIZE: -1 # Number of samples to use (for debugging purposes), set to -1 to use the entire dataset
  BATCH_SIZE: 256
  NUM_EPOCHS: 100
  NUM_HYPER_LOOP: 5
  LR: [0.001, 0.01]    # Lists are optimized using skopt
  L2: [0.0001, 0.001]  #
  DROPOUT: [0.0, 0.2]  #
  MOM: [0.75, 0.99]    #
  SCHEDULER_PATIENCE: 2
  EARLY_STOPPING_PATIENCE: 5
>>>>>>> fc4bd2b9
<|MERGE_RESOLUTION|>--- conflicted
+++ resolved
@@ -4,31 +4,17 @@
 
 # Hyperparameters related to model training
 TRAIN:
-<<<<<<< HEAD
   BATCH_SIZE: 32
   DATASET_SPLIT: 'train'
-  DROPOUT: [0.0, 0.2]    #
+  DROPOUT: [0.0, 0.2]  #
   EARLY_STOPPING_PATIENCE: 25
-  L2: [0.0001, 0.1]      #
-  LR: [0.0001, 0.1]      # Lists are optimized using skopt
-  MOM: [0.75, 0.9]       #
+  EARLY_STOPPING_PATIENCE: 5
+  L2: [0.0001, 0.001]  #
+  LR: [0.001, 0.01]    # Lists are optimized using skopt
+  MOM: [0.75, 0.99]    #
   NUM_EPOCHS: 10
-  NUM_HYPER_LOOP: 25
+  NUM_HYPER_LOOP: 5
   SAMPLE_SIZE: 1000 # set to -1 to use the entire dataset
   SCHEDULER_PATIENCE: 2
   TRACK_MISCLASSIFIED: True
-  VALID_SPLIT: 0.8
-=======
-  DATASET_SPLIT: 'train'
-  VALID_SPLIT: 0.8
-  SAMPLE_SIZE: -1 # Number of samples to use (for debugging purposes), set to -1 to use the entire dataset
-  BATCH_SIZE: 256
-  NUM_EPOCHS: 100
-  NUM_HYPER_LOOP: 5
-  LR: [0.001, 0.01]    # Lists are optimized using skopt
-  L2: [0.0001, 0.001]  #
-  DROPOUT: [0.0, 0.2]  #
-  MOM: [0.75, 0.99]    #
-  SCHEDULER_PATIENCE: 2
-  EARLY_STOPPING_PATIENCE: 5
->>>>>>> fc4bd2b9
+  VALID_SPLIT: 0.8