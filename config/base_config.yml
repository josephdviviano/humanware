CONFIG_NAME: 'VGG19'
DATASET_NAME: SVHN
SEED: 1234

# Hyperparameters related to model training
TRAIN:
  DATASET_SPLIT: 'train'
  VALID_SPLIT: 0.8
  SAMPLE_SIZE: 1000 #-1 # Number of samples to use (for debugging purposes), set to -1 to use the entire dataset
  BATCH_SIZE: 32
<<<<<<< HEAD
  NUM_EPOCHS: 500
  NUM_HYPER_LOOP: 25
  LR: [0.0001, 0.1]      # Lists are optimized using skopt
  L2: [0.0001, 0.1]      #
  DROPOUT: [0.5, 0.9]    #
  MOM: [0.0, 0.5]        #
  SCHEDULER_PATIENCE: 10
  EARLY_STOPPING_PATIENCE: 25
=======
  NUM_EPOCHS: 10
  LR: 0.001
  LR2: 0.01
  MOM: 0.9
  SCHEDULER_PATIENCE: 2
  TRACK_MISCLASSIFIED: True
>>>>>>> e39d9861
<|MERGE_RESOLUTION|>--- conflicted
+++ resolved
@@ -4,24 +4,16 @@
 
 # Hyperparameters related to model training
 TRAIN:
+  BATCH_SIZE: 32
   DATASET_SPLIT: 'train'
-  VALID_SPLIT: 0.8
-  SAMPLE_SIZE: 1000 #-1 # Number of samples to use (for debugging purposes), set to -1 to use the entire dataset
-  BATCH_SIZE: 32
-<<<<<<< HEAD
-  NUM_EPOCHS: 500
+  DROPOUT: [0.0, 0.2]    #
+  EARLY_STOPPING_PATIENCE: 25
+  L2: [0.0001, 0.1]      #
+  LR: [0.0001, 0.1]      # Lists are optimized using skopt
+  MOM: [0.75, 0.9]       #
+  NUM_EPOCHS: 10
   NUM_HYPER_LOOP: 25
-  LR: [0.0001, 0.1]      # Lists are optimized using skopt
-  L2: [0.0001, 0.1]      #
-  DROPOUT: [0.5, 0.9]    #
-  MOM: [0.0, 0.5]        #
-  SCHEDULER_PATIENCE: 10
-  EARLY_STOPPING_PATIENCE: 25
-=======
-  NUM_EPOCHS: 10
-  LR: 0.001
-  LR2: 0.01
-  MOM: 0.9
+  SAMPLE_SIZE: 1000 # set to -1 to use the entire dataset
   SCHEDULER_PATIENCE: 2
   TRACK_MISCLASSIFIED: True
->>>>>>> e39d9861
+  VALID_SPLIT: 0.8