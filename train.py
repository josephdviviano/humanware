#!/usr/bin/env python

from __future__ import print_function
import os
import sys

import argparse
import dateutil.tz
import datetime
import numpy as np
import pprint
import random
from shutil import copyfile

import torch
from skopt import Optimizer

from utils.config import cfg, cfg_from_file
from utils.dataloader import prepare_dataloaders
from utils.misc import mkdir_p
from models.deepconv import DeepConv
from models.vgg import VGG
from models.resnet import *
from trainer.trainer import train_model

dir_path = (os.path.abspath(os.path.join(os.path.realpath(__file__), './.')))
sys.path.append(dir_path)


def parse_args():
    '''
    Parser for the arguments.

    Returns
    ----------
    args : obj
        The arguments.

    '''
    parser = argparse.ArgumentParser(description='Train a CNN network')
    parser.add_argument('--cfg', type=str,
                        default=None,
                        help='''optional config file,
                             e.g. config/base_config.yml''')

    parser.add_argument("--metadata_filename", type=str,
                        default='data/SVHN/train_metadata.pkl',
                        help='''metadata_filename will be the absolute
                                path to the directory to be used for
                                training.''')

    parser.add_argument("--dataset_dir", type=str,
                        default='data/SVHN/train/',
                        help='''dataset_dir will be the absolute path
                                to the directory to be used for
                                training''')

    parser.add_argument("--results_dir", type=str,
                        default='results/',
                        help='''results_dir will be the absolute
                        path to a directory where the output of
                        your training will be saved.''')

    args = parser.parse_args()
    return(args)


def load_config():
    '''
    Load the config .yml file.

    '''
    args = parse_args()

    if args.cfg is None:
        raise Exception("No config file specified.")

    cfg_from_file(args.cfg)

    now = datetime.datetime.now(dateutil.tz.tzlocal())
    timestamp = now.strftime('%Y_%m_%d_%H_%M_%S')
    print('timestamp: {}'.format(timestamp))

    cfg.TIMESTAMP = timestamp
    cfg.INPUT_DIR = args.dataset_dir
    cfg.METADATA_FILENAME = args.metadata_filename
    cfg.OUTPUT_DIR = os.path.join(
        args.results_dir,
        '%s_%s_%s' % (cfg.DATASET_NAME, cfg.CONFIG_NAME, timestamp))

    mkdir_p(cfg.OUTPUT_DIR)
    copyfile(args.cfg, os.path.join(cfg.OUTPUT_DIR, 'config.yml'))

    print('Data dir: {}'.format(cfg.INPUT_DIR))
    print('Output dir: {}'.format(cfg.OUTPUT_DIR))
    print('Using config:')
    pprint.pprint(cfg)


def fix_seed(seed):
    '''
    Fix the seed.

    Parameters
    ----------
    seed: int
        The seed to use.

    '''
    print('pytorch/random seed: {}'.format(seed))

    # Numpy, python, pytorch (cpu), pytorch (gpu).
    np.random.seed(seed)
    random.seed(seed)
    torch.manual_seed(seed)
    torch.backends.cudnn.deterministic = True

    if torch.cuda.is_available():
        torch.cuda.manual_seed_all(seed)


if __name__ == '__main__':

    # Load the config file
    load_config()

    # Make the results reproductible
    fix_seed(cfg.SEED)

    # Prepare data
    (train_loader, valid_loader) = prepare_dataloaders(
        dataset_split=cfg.TRAIN.DATASET_SPLIT,
        dataset_path=cfg.INPUT_DIR,
        metadata_filename=cfg.METADATA_FILENAME,
        batch_size=cfg.TRAIN.BATCH_SIZE,
        sample_size=cfg.TRAIN.SAMPLE_SIZE,
        valid_split=cfg.TRAIN.VALID_SPLIT)

    # Define model architecture
    # mdl = ConvNet(num_classes=7)
    # mdl = BaselineCNN(num_classes=7)
    # mdl = ResNet18(num_classes=7)
    # mdl = BaselineCNN_dropout(num_classes=7, p=cfg.TRAIN.DROPOUT)
    # mdl = VGG('VGG19', dropout)
    # mdl = DeepConv(dropout=cfg.TRAIN.DROPOUT)

    device = torch.device("cuda:0" if torch.cuda.is_available() else "cpu")
    print("Device used: ", device)

<<<<<<< HEAD
    # Baysian hyperparameter optimization: [lr, l2, momentum, dropout]
    opt = Optimizer(
        [cfg.TRAIN.LR, cfg.TRAIN.L2, cfg.TRAIN.MOM, cfg.TRAIN.DROPOUT],
        "GP", acq_optimizer="sampling", random_state=cfg.SEED
    )

    for i in range(cfg.TRAIN.NUM_HYPER_LOOP):

        lr, l2, momentum, dropout = opt.ask()

        mdl = VGG('VGG19', dropout)
        opt = torch.optim.SGD(mdl.parameters(),
                              lr=lr, weight_decay=l2, momentum=momentum)

        results = train_model(mdl, opt,
                              train_loader=train_loader,
                              valid_loader=valid_loader,
                              num_epochs=cfg.TRAIN.NUM_EPOCHS,
                              device=device,
                              output_dir=cfg.OUTPUT_DIR)

        # Update optimizer with best accuracy obtained.
        opt.tell(next_x, results['best_acc'])
=======
    train_model(deep_conv,
                train_loader=train_loader,
                valid_loader=valid_loader,
                num_epochs=cfg.TRAIN.NUM_EPOCHS,
                device=device,
                output_dir=cfg.OUTPUT_DIR,
                track_misclassified=cfg.TRAIN.TRACK_MISCLASSIFIED)
>>>>>>> e39d9861
<|MERGE_RESOLUTION|>--- conflicted
+++ resolved
@@ -147,10 +147,9 @@
     device = torch.device("cuda:0" if torch.cuda.is_available() else "cpu")
     print("Device used: ", device)
 
-<<<<<<< HEAD
-    # Baysian hyperparameter optimization: [lr, l2, momentum, dropout]
+    # Baysian hyperparameter optimization: [lr, l2, momentum]
     opt = Optimizer(
-        [cfg.TRAIN.LR, cfg.TRAIN.L2, cfg.TRAIN.MOM, cfg.TRAIN.DROPOUT],
+        [cfg.TRAIN.LR, cfg.TRAIN.L2, cfg.TRAIN.MOM],
         "GP", acq_optimizer="sampling", random_state=cfg.SEED
     )
 
@@ -158,7 +157,7 @@
 
         lr, l2, momentum, dropout = opt.ask()
 
-        mdl = VGG('VGG19', dropout)
+        mdl = ResNet18(num_classes=7)
         opt = torch.optim.SGD(mdl.parameters(),
                               lr=lr, weight_decay=l2, momentum=momentum)
 
@@ -170,13 +169,4 @@
                               output_dir=cfg.OUTPUT_DIR)
 
         # Update optimizer with best accuracy obtained.
-        opt.tell(next_x, results['best_acc'])
-=======
-    train_model(deep_conv,
-                train_loader=train_loader,
-                valid_loader=valid_loader,
-                num_epochs=cfg.TRAIN.NUM_EPOCHS,
-                device=device,
-                output_dir=cfg.OUTPUT_DIR,
-                track_misclassified=cfg.TRAIN.TRACK_MISCLASSIFIED)
->>>>>>> e39d9861
+        opt.tell(next_x, results['best_acc'])