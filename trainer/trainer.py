from __future__ import print_function

import copy
import time

import torch
from torch.optim.lr_scheduler import ReduceLROnPlateau
from tqdm import tqdm
import torchvision.utils

import numpy as np
from scipy.stats.mstats import gmean
from utils.config import cfg

from tensorboardX import SummaryWriter


class Loss():
    """
    Calculates the multitask loss using the defined loss function.
    In order to zero losses for predictions that should not have been made,
    the seq_loss requires reduction to be turned off.
    """

    def __init__(self):
        self.len_loss = torch.nn.CrossEntropyLoss()
        self.seq_loss = torch.nn.CrossEntropyLoss(reduction='none')

    def calc(self, output_len, target_len, output_seq, target_seq):
        """
        Returns the multitask loss using the defined loss function.
        Loss is the sum of the log probabilities across the predicted
        sequence length and all of the expected digits (i.e., this
        ignores the left-over digits).
        """
        len_loss = self.len_loss(output_len, target_len)

        # Accumulates the loss across the sequence, ignoring predictions
        # for any number that was -1 in target (i.e., should not have been
        # predicted). We do this by zeroing the loss at those locations.
        dig_loss = 0.0

        for i in range(len(output_seq)):
            # Keep track of -1s: numbers that don't exist in ground truth.
            target_mask = target_seq[:, i].clone()
            target_mask[target_mask >= 0] = 1
            target_mask[target_mask <= 0] = 0

            # Set -1s to 0 so that we don't break the call to softmax.
            clean_targets = target_seq[:, i].clone()
            clean_targets[clean_targets == -1] = 0

            # Zero any loss that is not in the target_mask, then average.
            losses = self.seq_loss(output_seq[i], clean_targets)
            losses[target_mask == 0] = 0
            dig_loss += torch.mean(losses.float())

        # Sum of all log probabilities.
        loss = len_loss + dig_loss

        return (loss)


<<<<<<< HEAD

def count_correct_sequences(output_seq, target_seq, valid_len_mask):
=======
def count_correct_sequences(output_seq, target_seq, valid_len_mask, output_pred=False):
>>>>>>> e39d9861
    """
    Sequence predictions. All elements in valid_len_mask that are
    0 are not counted.
    """
    # TODO: astype string length should be taken from cfg!
    # Store the predicted and target integers as an array of strings.
    this_batch = output_seq[0].size()[0]
    str_target = np.repeat('', this_batch).astype('<U10')
    str_pred = np.repeat('', this_batch).astype('<U10')

    for i in range(len(output_seq)):

        # Keep track of -1s: numbers that don't exist in ground truth.
        target_mask = target_seq[:, i].clone()
        target_mask[target_mask >= 0] = 1
        target_mask[target_mask <= 0] = 0

        # Get int representation of predictions and targets.
        _, seq_preds = torch.max(output_seq[i].data, 1)
        these_targets = target_seq[:, i].clone()

        # Convert house numbers to arrays of strings (also, numpy).
        seq_preds = seq_preds.cpu().numpy().astype(np.str)
        these_targets = these_targets.cpu().numpy().astype(np.str)

        # Convert mask to numpy.
        target_mask = target_mask.cpu().numpy().astype(np.uint8)

        # Remove non-ground-truth numbers.
        seq_preds[target_mask == 0] = ''
        these_targets[target_mask == 0] = ''

        # For each subject in the batch, add the string representation
        # of the target to the corresponding element of the string array.
        for j, (target, pred) in enumerate(zip(these_targets, seq_preds)):
            str_target[j] += target
            str_pred[j] += pred

    # Zero out predictions made where the predicted length was incorrect.
    str_pred[valid_len_mask == 0] = ''
    n_correct = np.sum(str_pred == str_target)

    if output_pred:
        return str_pred == str_target
    else:
        return (n_correct)


def misclassified_images(model, valid_loader, device, writer, number_max=5):
    print(f'Adding {number_max} misclassified images to TensorboardX...')
    firsts_misclassified_img = ()
    nb_misclassified_img = 0
    while nb_misclassified_img < number_max:
        for batch_idx, batch in enumerate(valid_loader):
            # Get the inputs.
            inputs, targets = batch['image'], batch['target']

            inputs = inputs.to(device)
            target_len = targets[:, 0].long().to(device)
            target_seq = targets[:, 1:].long().to(device)

            # Forward.
            output_len, output_seq = model(inputs)

            # Length predictions.
            _, len_pred = torch.max(output_len.data, 1)
            valid_len_mask = (len_pred == target_len).cpu().numpy()

            # Sequence predictions.
            valid_seq_correct = count_correct_sequences(output_seq, target_seq, valid_len_mask, True)

            # Misclassified images
            if np.sum(valid_seq_correct == False) > 0:
                print('Dimension of inputs:',inputs.size())
                mask = torch.tensor(np.array(valid_seq_correct == False).astype(np.int))
                misclassified_img = inputs[mask == 1]
                print(f'Number of misclassified images in batch {batch_idx} : {np.sum(valid_seq_correct == False)}')
                print('Dimension of misclassified_img:', misclassified_img.size())
                firsts_misclassified_img += (misclassified_img,)
                print('\n')

            nb_misclassified_img += np.sum(valid_seq_correct == False)

    img = torch.cat(firsts_misclassified_img, dim=0)
    writer.add_image('Misclassified_images', torchvision.utils.make_grid(img))


def train_model(model, optimizer, train_loader, valid_loader, device,
                num_epochs=cfg.TRAIN.NUM_EPOCHS, lr=cfg.TRAIN.LR,
                output_dir=None, track_misclassified=False):
    """
    Training loop.

    Parameters
    ----------
    model : obj
        The model.
    train_loader : obj
        The train data loader.
    valid_loader : obj
    ``    The validation data loader.
    device : str
        The type of device to use ('cpu' or 'gpu').
    num_eopchs : int
        Number of epochs to train the model.
    lr : float
        Learning rate for the optimizer.
    output_dir : str
        path to the directory where to save the model.

    """
    since = time.time()
    model = model.to(device)

    history = {'train': {'acc': [], 'loss': []},
               'valid': {'acc': [], 'loss': []}}

    valid_best_accuracy = 0
<<<<<<< HEAD
    best_epoch = 0
=======
>>>>>>> e39d9861
    valid_loss = 10000  # Initial value.

    multi_loss = Loss()

<<<<<<< HEAD
=======
    tb = SummaryWriter('runs')
    # tb.add_scalars('Initialization', {'Learning rate': cfg.TRAIN.LR,
    #                                  'Weight decay': cfg.TRAIN.L2,
    #                                  'Max epochs': cfg.TRAIN.NUM_EPOCHS,
    #                                  'Patience': cfg.TRAIN.SCHEDULER_PATIENCE,
    #                                  'Begin': since})
    # tb.add_text('Device',device)

    # optimizer = torch.optim.SGD(
    #    model.parameters(), lr=cfg.TRAIN.LR, momentum=cfg.TRAIN.MOM,
    #    weight_decay=cfg.TRAIN.L2)
    optimizer = torch.optim.Adam(
        model.parameters(), lr=cfg.TRAIN.LR, weight_decay=cfg.TRAIN.L2)

>>>>>>> e39d9861
    scheduler = ReduceLROnPlateau(optimizer,
                                  patience=cfg.TRAIN.SCHEDULER_PATIENCE)

    print("# Start training #")
    for epoch in range(num_epochs):

        # Reduces LR by factor of 10 if we don't beat best valid_loss in
        # cfg.TRAIN.SCHEDULER_PATIENCE epochs.
        scheduler.step(valid_loss)

        # Initialize values for this epoch.
        train_loss, train_n_iter = 0, 0
        valid_loss, valid_n_iter = 0, 0
        train_len_correct, train_seq_correct = 0, 0
        valid_len_correct, valid_seq_correct = 0, 0
        train_n_samples = 0
        valid_n_samples = 0

        # Train data.
        model = model.train()

        for batch_idx, batch in enumerate(tqdm(train_loader)):
            # Get the inputs
            inputs, targets = batch['image'], batch['target']

            inputs = inputs.to(device)
            target_len = targets[:, 0].long().to(device)
            target_seq = targets[:, 1:].long().to(device)

            # Zero the gradient buffer
            optimizer.zero_grad()

            # Forward
            output_len, output_seq = model(inputs)

            loss = multi_loss.calc(
                output_len, target_len, output_seq, target_seq)

            # Backward
            loss.backward()

            # Optimize
            optimizer.step()

            # Statistics
            train_loss += loss.item()
            train_n_iter += 1

            # Length predictions.
            _, len_pred = torch.max(output_len.data, 1)
            train_len_mask = (len_pred == target_len).cpu().numpy()
            train_len_correct += np.sum(train_len_mask)

            # Sequence predictions.
            train_seq_correct += count_correct_sequences(
                output_seq, target_seq, train_len_mask)

            train_n_samples += target_len.size(0)

        # Validation data.
        model = model.eval()

        for batch_idx, batch in enumerate(tqdm(valid_loader)):
            # Get the inputs.
            inputs, targets = batch['image'], batch['target']

            inputs = inputs.to(device)
            target_len = targets[:, 0].long().to(device)
            target_seq = targets[:, 1:].long().to(device)

            # Forward.
            output_len, output_seq = model(inputs)

            loss = multi_loss.calc(
                output_len, target_len, output_seq, target_seq)

            # Statistics
            valid_loss += loss.item()
            valid_n_iter += 1

            # Length predictions.
            _, len_pred = torch.max(output_len.data, 1)
            valid_len_mask = (len_pred == target_len).cpu().numpy()
            valid_len_correct += np.sum(valid_len_mask)

            # Sequence predictions.
            valid_seq_correct += count_correct_sequences(
                output_seq, target_seq, valid_len_mask)

            valid_n_samples += target_len.size(0)

        # Calculate final values
        train_loss /= train_n_iter
        valid_loss /= valid_n_iter
        train_len_acc = train_len_correct / train_n_samples
        train_seq_acc = train_seq_correct / train_n_samples
        valid_len_acc = valid_len_correct / valid_n_samples
        valid_seq_acc = valid_seq_correct / valid_n_samples

        history['train']['loss'].append(train_loss)
        history['valid']['loss'].append(valid_loss)
        history['train']['acc'].append(train_seq_acc)
        history['valid']['acc'].append(valid_seq_acc)

        # For reporting purposes.
        loss_msg = 'Loss (t/v)=[{:.4f} {:.4f}]'.format(train_loss, valid_loss)
<<<<<<< HEAD
        len_acc_msg = 'Len Acc (t/v)=[{:.4f} {:.4f}]'.format(
            train_len_acc, valid_len_acc)
        seq_acc_msg = 'Seq Acc (t/v)=[{:.4f} {:.4f}]'.format(
            train_seq_acc, valid_seq_acc)
        print('\t[{}/{}] {} {} {}'.format(
            epoch+1, num_epochs, loss_msg, len_acc_msg, seq_acc_msg))
=======
        train_acc_msg = 'Train Acc (len/seq)=[{:.4f} {:.4f}]'.format(
            train_len_acc, train_seq_acc)
        valid_acc_msg = 'Valid Acc (len/seq)=[{:.4f} {:.4f}]'.format(
            valid_len_acc, valid_seq_acc)
        print('\t[{}/{}] {} {} {}'.format(
            epoch + 1, num_epochs, loss_msg, train_acc_msg, valid_acc_msg))
        tb.add_scalar('LR', optimizer.param_groups[-1]['lr'], global_step=epoch + 1)
        tb.add_scalars('Length', {'Train len accuracy': train_len_acc,
                                  'Valid len accuracy': valid_len_acc},
                       global_step=epoch + 1)
        tb.add_scalars('Sequence', {'Train seq accuracy': train_seq_acc,
                                    'Valid seq accuracy': valid_seq_acc},
                       global_step=epoch + 1)

        tb.add_image('Sample', torchvision.utils.make_grid(inputs))
>>>>>>> e39d9861

        # Early stopping on best sequence accuracy.
        if valid_seq_acc > valid_best_accuracy:
            valid_best_accuracy = valid_seq_acc
            best_epoch = epoch+1
            best_model = copy.deepcopy(model)
            print('Checkpointing new model...\n')
            model_filename = output_dir + '/checkpoint.pth'
            torch.save(model, model_filename)

        # Patience stop training after n epochs of no improvement.
        elif epoch+1 - cfg.TRAIN.EARLY_STOPPING_PATIENCE == best_epoch:
            print('No improvement in valid loss in {} epochs, stopping'.format(
                cfg.TRAIN.EARLY_STOPPING_PATIENCE))
            break

    time_elapsed = time.time() - since

    # Error analysis on best model - Viewing the misclassified images on Tensorboard
    if track_misclassified:
        misclassified_images(model, valid_loader, device, tb)

    print('\n\nTraining complete in {:.0f}m {:.0f}s'.format(
        time_elapsed // 60, time_elapsed % 60))

    print('Saving model ...')
    model_filename = output_dir + '/best_model.pth'
    torch.save(best_model, model_filename)
<<<<<<< HEAD
    print('Best model saved to :', model_filename)

    results = {
        'best_model': best_model,
        'best_epoch': best_epoch,
        'best_acc': valid_best_acc,
        'time_elapsed': time_elapsed,
        'last_epoch': epoch+1,
        'history': history,
        'optimizer': optimizer
    }

    return(results)
=======
    print('Best model saved to :', model_filename)
>>>>>>> e39d9861
<|MERGE_RESOLUTION|>--- conflicted
+++ resolved
@@ -61,12 +61,8 @@
         return (loss)
 
 
-<<<<<<< HEAD
-
-def count_correct_sequences(output_seq, target_seq, valid_len_mask):
-=======
-def count_correct_sequences(output_seq, target_seq, valid_len_mask, output_pred=False):
->>>>>>> e39d9861
+def count_correct_sequences(output_seq, target_seq, valid_len_mask,
+                            output_pred=False):
     """
     Sequence predictions. All elements in valid_len_mask that are
     0 are not counted.
@@ -116,11 +112,16 @@
 
 
 def misclassified_images(model, valid_loader, device, writer, number_max=5):
-    print(f'Adding {number_max} misclassified images to TensorboardX...')
+
+    print('Adding {} misclassified images to TensorboardX...'.format(
+          number_max))
+
     firsts_misclassified_img = ()
     nb_misclassified_img = 0
+
     while nb_misclassified_img < number_max:
         for batch_idx, batch in enumerate(valid_loader):
+
             # Get the inputs.
             inputs, targets = batch['image'], batch['target']
 
@@ -133,25 +134,85 @@
 
             # Length predictions.
             _, len_pred = torch.max(output_len.data, 1)
-            valid_len_mask = (len_pred == target_len).cpu().numpy()
+            len_mask = (len_pred == target_len).cpu().numpy()
 
             # Sequence predictions.
-            valid_seq_correct = count_correct_sequences(output_seq, target_seq, valid_len_mask, True)
+            seq_correct = count_correct_sequences(output_seq,
+                                                  target_seq,
+                                                  len_mask,
+                                                  output_pred=True)
 
             # Misclassified images
             if np.sum(valid_seq_correct == False) > 0:
                 print('Dimension of inputs:',inputs.size())
-                mask = torch.tensor(np.array(valid_seq_correct == False).astype(np.int))
+                mask = np.array(valid_seq_correct == False).astype(np.int)
+                mask = torch.tensor(mask)
                 misclassified_img = inputs[mask == 1]
-                print(f'Number of misclassified images in batch {batch_idx} : {np.sum(valid_seq_correct == False)}')
-                print('Dimension of misclassified_img:', misclassified_img.size())
+                print('n misclassified images in batch {} : {}'.format(
+                      batch_idx, np.sum(valid_seq_correct == False)))
+                print('Dimension of misclassified_img {}:\n'.format(
+                      misclassified_img.size())
                 firsts_misclassified_img += (misclassified_img,)
-                print('\n')
 
             nb_misclassified_img += np.sum(valid_seq_correct == False)
 
     img = torch.cat(firsts_misclassified_img, dim=0)
     writer.add_image('Misclassified_images', torchvision.utils.make_grid(img))
+
+
+def run_epoch(model, loader, optimizer, lossfxn, device, train=True):
+
+        # Initialize values for this epoch.
+        mean_loss, n_iter, n_samples, len_correct, seq_correct = 0, 0, 0, 0, 0
+
+        # Train data.
+        model = model.train()
+
+        for batch_idx, batch in enumerate(tqdm(loader)):
+
+            # Get the inputs
+            inputs, targets = batch['image'], batch['target']
+
+            inputs = inputs.to(device)
+            target_len = targets[:, 0].long().to(device)
+            target_seq = targets[:, 1:].long().to(device)
+
+            # Zero the gradient buffer
+            if train:
+                optimizer.zero_grad()
+
+            # Forward
+            output_len, output_seq = model(inputs)
+            loss = lossfxn.calc(output_len, target_len, output_seq, target_seq)
+
+            # Backward
+            if train:
+                loss.backward()
+                optimizer.step()
+
+            # Statistics
+            mean_loss += loss.item()
+            n_iter += 1
+
+            # Length predictions.
+            _, len_pred = torch.max(output_len.data, 1)
+            len_mask = (len_pred == target_len).cpu().numpy()
+            len_correct += np.sum(len_mask)
+
+            # Sequence predictions.
+            seq_correct += count_correct_sequences(output_seq,
+                                                   target_seq, len_mask)
+
+            n_samples += target_len.size(0)
+
+        # Final stats.
+        mean_loss /= n_iter
+        len_acc = len_correct / n_samples
+        seq_acc = seq_correct / n_samples
+
+        results = {'loss': mean_loss, 'len_acc': len_acc, 'seq_acc': seq_acc}
+
+        return(results)
 
 
 def train_model(model, optimizer, train_loader, valid_loader, device,
@@ -185,31 +246,19 @@
                'valid': {'acc': [], 'loss': []}}
 
     valid_best_accuracy = 0
-<<<<<<< HEAD
     best_epoch = 0
-=======
->>>>>>> e39d9861
     valid_loss = 10000  # Initial value.
-
     multi_loss = Loss()
 
-<<<<<<< HEAD
-=======
+    # Add a summarywriter with out current hyperparameter settings.
     tb = SummaryWriter('runs')
-    # tb.add_scalars('Initialization', {'Learning rate': cfg.TRAIN.LR,
-    #                                  'Weight decay': cfg.TRAIN.L2,
-    #                                  'Max epochs': cfg.TRAIN.NUM_EPOCHS,
-    #                                  'Patience': cfg.TRAIN.SCHEDULER_PATIENCE,
-    #                                  'Begin': since})
-    # tb.add_text('Device',device)
-
-    # optimizer = torch.optim.SGD(
-    #    model.parameters(), lr=cfg.TRAIN.LR, momentum=cfg.TRAIN.MOM,
-    #    weight_decay=cfg.TRAIN.L2)
-    optimizer = torch.optim.Adam(
-        model.parameters(), lr=cfg.TRAIN.LR, weight_decay=cfg.TRAIN.L2)
-
->>>>>>> e39d9861
+    tb.add_scalars('Initialization', {'Learning rate': cfg.TRAIN.LR,
+                                      'Weight decay': cfg.TRAIN.L2,
+                                      'Max epochs': cfg.TRAIN.NUM_EPOCHS,
+                                      'Patience': cfg.TRAIN.SCHEDULER_PATIENCE,
+                                      'Begin': since})
+    tb.add_text('Device',device)
+
     scheduler = ReduceLROnPlateau(optimizer,
                                   patience=cfg.TRAIN.SCHEDULER_PATIENCE)
 
@@ -220,131 +269,41 @@
         # cfg.TRAIN.SCHEDULER_PATIENCE epochs.
         scheduler.step(valid_loss)
 
-        # Initialize values for this epoch.
-        train_loss, train_n_iter = 0, 0
-        valid_loss, valid_n_iter = 0, 0
-        train_len_correct, train_seq_correct = 0, 0
-        valid_len_correct, valid_seq_correct = 0, 0
-        train_n_samples = 0
-        valid_n_samples = 0
-
-        # Train data.
-        model = model.train()
-
-        for batch_idx, batch in enumerate(tqdm(train_loader)):
-            # Get the inputs
-            inputs, targets = batch['image'], batch['target']
-
-            inputs = inputs.to(device)
-            target_len = targets[:, 0].long().to(device)
-            target_seq = targets[:, 1:].long().to(device)
-
-            # Zero the gradient buffer
-            optimizer.zero_grad()
-
-            # Forward
-            output_len, output_seq = model(inputs)
-
-            loss = multi_loss.calc(
-                output_len, target_len, output_seq, target_seq)
-
-            # Backward
-            loss.backward()
-
-            # Optimize
-            optimizer.step()
-
-            # Statistics
-            train_loss += loss.item()
-            train_n_iter += 1
-
-            # Length predictions.
-            _, len_pred = torch.max(output_len.data, 1)
-            train_len_mask = (len_pred == target_len).cpu().numpy()
-            train_len_correct += np.sum(train_len_mask)
-
-            # Sequence predictions.
-            train_seq_correct += count_correct_sequences(
-                output_seq, target_seq, train_len_mask)
-
-            train_n_samples += target_len.size(0)
-
-        # Validation data.
-        model = model.eval()
-
-        for batch_idx, batch in enumerate(tqdm(valid_loader)):
-            # Get the inputs.
-            inputs, targets = batch['image'], batch['target']
-
-            inputs = inputs.to(device)
-            target_len = targets[:, 0].long().to(device)
-            target_seq = targets[:, 1:].long().to(device)
-
-            # Forward.
-            output_len, output_seq = model(inputs)
-
-            loss = multi_loss.calc(
-                output_len, target_len, output_seq, target_seq)
-
-            # Statistics
-            valid_loss += loss.item()
-            valid_n_iter += 1
-
-            # Length predictions.
-            _, len_pred = torch.max(output_len.data, 1)
-            valid_len_mask = (len_pred == target_len).cpu().numpy()
-            valid_len_correct += np.sum(valid_len_mask)
-
-            # Sequence predictions.
-            valid_seq_correct += count_correct_sequences(
-                output_seq, target_seq, valid_len_mask)
-
-            valid_n_samples += target_len.size(0)
-
-        # Calculate final values
-        train_loss /= train_n_iter
-        valid_loss /= valid_n_iter
-        train_len_acc = train_len_correct / train_n_samples
-        train_seq_acc = train_seq_correct / train_n_samples
-        valid_len_acc = valid_len_correct / valid_n_samples
-        valid_seq_acc = valid_seq_correct / valid_n_samples
-
-        history['train']['loss'].append(train_loss)
-        history['valid']['loss'].append(valid_loss)
-        history['train']['acc'].append(train_seq_acc)
-        history['valid']['acc'].append(valid_seq_acc)
+
+        train_results = run_epoch(model, train_loader,
+                                  optimizer, multi_loss, device, train=True)
+
+        valid_results = run_epoch(model, valid_loader,
+                                  optimizer, multi_loss, device, train=False)
+
+        history['train']['loss'].append(train_results['loss'])
+        history['valid']['loss'].append(valid_results['loss'])
+        history['train']['acc'].append(train_results['seq_acc'])
+        history['valid']['acc'].append(valid_results['seq_acc'])
 
         # For reporting purposes.
-        loss_msg = 'Loss (t/v)=[{:.4f} {:.4f}]'.format(train_loss, valid_loss)
-<<<<<<< HEAD
-        len_acc_msg = 'Len Acc (t/v)=[{:.4f} {:.4f}]'.format(
-            train_len_acc, valid_len_acc)
-        seq_acc_msg = 'Seq Acc (t/v)=[{:.4f} {:.4f}]'.format(
-            train_seq_acc, valid_seq_acc)
-        print('\t[{}/{}] {} {} {}'.format(
-            epoch+1, num_epochs, loss_msg, len_acc_msg, seq_acc_msg))
-=======
-        train_acc_msg = 'Train Acc (len/seq)=[{:.4f} {:.4f}]'.format(
-            train_len_acc, train_seq_acc)
-        valid_acc_msg = 'Valid Acc (len/seq)=[{:.4f} {:.4f}]'.format(
-            valid_len_acc, valid_seq_acc)
-        print('\t[{}/{}] {} {} {}'.format(
-            epoch + 1, num_epochs, loss_msg, train_acc_msg, valid_acc_msg))
-        tb.add_scalar('LR', optimizer.param_groups[-1]['lr'], global_step=epoch + 1)
-        tb.add_scalars('Length', {'Train len accuracy': train_len_acc,
-                                  'Valid len accuracy': valid_len_acc},
+        loss_msg = 'Loss (t/v)=[{:.4f} {:.4f}]'.format(
+                       train_results['loss'], valid_results['loss'])
+        acc_msg = 'Seq Acc (t/v)=[{:.4f} {:.4f}]'.format(
+                      train_results['seq_acc'], valid_results['seq_acc'])
+        print('\t[{}/{}] {} {}'.format(
+            epoch + 1, num_epochs, loss_msg, acc_msg))
+
+        tb.add_scalar('LR', optimizer.param_groups[-1]['lr'],
+                            global_step=epoch + 1)
+        tb.add_scalars('Length',
+                       {'Train len accuracy': train_results['len_acc'],
+                        'Valid len accuracy': valid_results['len_acc']},
                        global_step=epoch + 1)
-        tb.add_scalars('Sequence', {'Train seq accuracy': train_seq_acc,
-                                    'Valid seq accuracy': valid_seq_acc},
+        tb.add_scalars('Sequence',
+                       {'Train seq accuracy': train_results['seq_acc'],
+                        'Valid seq accuracy': valid_results['seq_acc']},
                        global_step=epoch + 1)
 
-        tb.add_image('Sample', torchvision.utils.make_grid(inputs))
->>>>>>> e39d9861
-
         # Early stopping on best sequence accuracy.
-        if valid_seq_acc > valid_best_accuracy:
-            valid_best_accuracy = valid_seq_acc
-            best_epoch = epoch+1
+        if valid_results['seq_acc'] > valid_best_accuracy:
+            valid_best_accuracy = valid_results['seq_acc']
+            best_epoch = epoch + 1
             best_model = copy.deepcopy(model)
             print('Checkpointing new model...\n')
             model_filename = output_dir + '/checkpoint.pth'
@@ -358,7 +317,7 @@
 
     time_elapsed = time.time() - since
 
-    # Error analysis on best model - Viewing the misclassified images on Tensorboard
+    # Error analysis on best model (view misclassified images)
     if track_misclassified:
         misclassified_images(model, valid_loader, device, tb)
 
@@ -368,7 +327,6 @@
     print('Saving model ...')
     model_filename = output_dir + '/best_model.pth'
     torch.save(best_model, model_filename)
-<<<<<<< HEAD
     print('Best model saved to :', model_filename)
 
     results = {
@@ -376,12 +334,9 @@
         'best_epoch': best_epoch,
         'best_acc': valid_best_acc,
         'time_elapsed': time_elapsed,
-        'last_epoch': epoch+1,
+        'last_epoch': epoch + 1,
         'history': history,
         'optimizer': optimizer
     }
 
-    return(results)
-=======
-    print('Best model saved to :', model_filename)
->>>>>>> e39d9861
+    return(results)